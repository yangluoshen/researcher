[project]
name = "agent"
version = "0.0.1"
description = "Backend for the LangGraph agent"
authors = [
    { name = "Philipp Schmid", email = "schmidphilipp1995@gmail.com" },
]
readme = "README.md"
license = { text = "MIT" }
requires-python = ">=3.11,<4.0"
dependencies = [
    "langgraph>=0.2.6",
    "langchain>=0.3.19",
<<<<<<< HEAD
    "langchain-deepseek",
=======
    "langchain-openai>=0.1.8",
>>>>>>> 3a689721
    "python-dotenv>=1.0.1",
    "langgraph-sdk>=0.1.57",
    "langgraph-cli",
    "langgraph-api",
    "fastapi",
    "openai",
    "httpx",
]


[project.optional-dependencies]
dev = ["mypy>=1.11.1", "ruff>=0.6.1"]

[build-system]
requires = ["setuptools>=73.0.0", "wheel"]
build-backend = "setuptools.build_meta"

[tool.ruff]
lint.select = [
    "E",    # pycodestyle
    "F",    # pyflakes
    "I",    # isort
    "D",    # pydocstyle
    "D401", # First line should be in imperative mood
    "T201",
    "UP",
]
lint.ignore = [
    "UP006",
    "UP007",
    # We actually do want to import from typing_extensions
    "UP035",
    # Relax the convention by _not_ requiring documentation for every function parameter.
    "D417",
    "E501",
]
[tool.ruff.lint.per-file-ignores]
"tests/*" = ["D", "UP"]
[tool.ruff.lint.pydocstyle]
convention = "google"

[dependency-groups]
dev = [
    "langgraph-cli[inmem]>=0.1.71",
    "pytest>=8.3.5",
]<|MERGE_RESOLUTION|>--- conflicted
+++ resolved
@@ -11,11 +11,7 @@
 dependencies = [
     "langgraph>=0.2.6",
     "langchain>=0.3.19",
-<<<<<<< HEAD
-    "langchain-deepseek",
-=======
     "langchain-openai>=0.1.8",
->>>>>>> 3a689721
     "python-dotenv>=1.0.1",
     "langgraph-sdk>=0.1.57",
     "langgraph-cli",
